package clients_test

import (
	"context"
	"errors"
	"testing"
	"time"

	"github.com/Azure/terraform-provider-azapi/internal/clients"
	"github.com/stretchr/testify/assert"
)

// TestRetryClient tests the retry client with a mock client that returns an error.
// This test should retry 3 times (4 requests in total) and retirn a nil error.
// The ransomized interval is calculated by the backoff package as follows:
//
//	randomized interval =
//	  RetryInterval * (random value in range [1 - RandomizationFactor, 1 + RandomizationFactor])
//
// Therefore a configuration of interval = 1s, multiplier = 2 and randomization = 0.0 should result in
// the following intervals:
// 1. 0s (the 1st request is made immediately)
// 2. 1s (iniital interval)
// 3. 2s (last interval 1s * 2 multiplier)
// 4. 4s (last interval 2s * 2 multiplier)
//
// We check these timings are expected using the assert.InDeltaSlice function.
func TestRetryClient(t *testing.T) {
	mock := NewMockResourceClient(t, nil, nil, 3, errors.New("retry error"))
	bkof, errRegExps := clients.NewRetryableErrors(1, 30, 2, 0.0, []string{"retry error"})
<<<<<<< HEAD
	retryClient := clients.NewResourceClientRetryableErrors(mock, bkof, errRegExps, nil, nil)
	_, err := retryClient.Get(context.Background(), "", "")
=======
	retryClient := clients.NewResourceClientRetryableErrors(mock, bkof, errRegExps)
	_, err := retryClient.Get(context.Background(), "", "", clients.DefaultRequestOptions())
>>>>>>> 712f9ab0
	assert.NoError(t, err)
	assert.Equal(t, 3, mock.requestCount)
	assert.Len(t, mock.requestTimes, 4)
	requestBackoffDiractionNanos := make([]int, len(mock.requestTimes))
	for i, v := range mock.requestTimes {
		if i == 0 {
			requestBackoffDiractionNanos[i] = 0
			continue
		}
		requestBackoffDiractionNanos[i] = int(v.Sub(mock.requestTimes[i-1]).Nanoseconds())
	}
	// We assert that the intervals are within 0.01 seconds of the expected values
	assert.InDeltaSlice(t, []int{0, 1e+09, 2e+09, 4e+09}, requestBackoffDiractionNanos, 1e+07)
}

func TestRetryClientRegexp(t *testing.T) {
	mock := NewMockResourceClient(t, nil, nil, 3, errors.New("retry error"))
	bkof, errRegExps := clients.NewRetryableErrors(1, 5, 1.5, 0.0, []string{"^retry"})
<<<<<<< HEAD
	retryClient := clients.NewResourceClientRetryableErrors(mock, bkof, errRegExps, nil, nil)
	_, err := retryClient.Get(context.Background(), "", "")
=======
	retryClient := clients.NewResourceClientRetryableErrors(mock, bkof, errRegExps)
	_, err := retryClient.Get(context.Background(), "", "", clients.DefaultRequestOptions())
>>>>>>> 712f9ab0
	assert.NoError(t, err)
	assert.Equal(t, 3, mock.RequestCount())
}

func TestRetryClientMultiRegexp(t *testing.T) {
	mock := NewMockResourceClient(t, nil, nil, 3, errors.New("retry error"))
	bkof, errRegExps := clients.NewRetryableErrors(1, 5, 1.5, 0.0, []string{"nomatch", "^retry"})
<<<<<<< HEAD
	retryClient := clients.NewResourceClientRetryableErrors(mock, bkof, errRegExps, nil, nil)
	_, err := retryClient.Get(context.Background(), "", "")
=======
	retryClient := clients.NewResourceClientRetryableErrors(mock, bkof, errRegExps)
	_, err := retryClient.Get(context.Background(), "", "", clients.DefaultRequestOptions())
>>>>>>> 712f9ab0
	assert.NoError(t, err)
	assert.Equal(t, 3, mock.RequestCount())
}

func TestRetryClientMultiRegexpNoMatchWithPermError(t *testing.T) {
	mock := NewMockResourceClient(t, nil, errors.New("perm error"), 3, errors.New("retry error"))
	bkof, errRegExps := clients.NewRetryableErrors(1, 5, 1.5, 0.0, []string{"retry"})
<<<<<<< HEAD
	retryClient := clients.NewResourceClientRetryableErrors(mock, bkof, errRegExps, nil, nil)
	_, err := retryClient.Get(context.Background(), "", "")
=======
	retryClient := clients.NewResourceClientRetryableErrors(mock, bkof, errRegExps)
	_, err := retryClient.Get(context.Background(), "", "", clients.DefaultRequestOptions())
>>>>>>> 712f9ab0
	assert.ErrorContains(t, err, "perm error")
	assert.Equal(t, 3, mock.RequestCount())
}

func TestRetryClientContextDeadline(t *testing.T) {
	mock := NewMockResourceClient(t, nil, nil, 3, errors.New("retry error"))
	bkof, errRegExps := clients.NewRetryableErrors(60, 60, 1.5, 0.0, []string{"^retry"})
	retryClient := clients.NewResourceClientRetryableErrors(mock, bkof, errRegExps, nil, nil)
	ctx, cancel := context.WithTimeout(context.Background(), 10*time.Second)
	defer cancel()
	start := time.Now()
	_, err := retryClient.Get(ctx, "", "", clients.DefaultRequestOptions())
	elapsed := time.Since(start)
	assert.ErrorIs(t, err, context.DeadlineExceeded)
	assert.True(t, elapsed < 15*time.Second)
	// Test that the context was cancelled
	_, ok := <-ctx.Done()
	assert.False(t, ok)
}<|MERGE_RESOLUTION|>--- conflicted
+++ resolved
@@ -28,13 +28,8 @@
 func TestRetryClient(t *testing.T) {
 	mock := NewMockResourceClient(t, nil, nil, 3, errors.New("retry error"))
 	bkof, errRegExps := clients.NewRetryableErrors(1, 30, 2, 0.0, []string{"retry error"})
-<<<<<<< HEAD
 	retryClient := clients.NewResourceClientRetryableErrors(mock, bkof, errRegExps, nil, nil)
-	_, err := retryClient.Get(context.Background(), "", "")
-=======
-	retryClient := clients.NewResourceClientRetryableErrors(mock, bkof, errRegExps)
 	_, err := retryClient.Get(context.Background(), "", "", clients.DefaultRequestOptions())
->>>>>>> 712f9ab0
 	assert.NoError(t, err)
 	assert.Equal(t, 3, mock.requestCount)
 	assert.Len(t, mock.requestTimes, 4)
@@ -53,13 +48,8 @@
 func TestRetryClientRegexp(t *testing.T) {
 	mock := NewMockResourceClient(t, nil, nil, 3, errors.New("retry error"))
 	bkof, errRegExps := clients.NewRetryableErrors(1, 5, 1.5, 0.0, []string{"^retry"})
-<<<<<<< HEAD
 	retryClient := clients.NewResourceClientRetryableErrors(mock, bkof, errRegExps, nil, nil)
-	_, err := retryClient.Get(context.Background(), "", "")
-=======
-	retryClient := clients.NewResourceClientRetryableErrors(mock, bkof, errRegExps)
 	_, err := retryClient.Get(context.Background(), "", "", clients.DefaultRequestOptions())
->>>>>>> 712f9ab0
 	assert.NoError(t, err)
 	assert.Equal(t, 3, mock.RequestCount())
 }
@@ -67,13 +57,8 @@
 func TestRetryClientMultiRegexp(t *testing.T) {
 	mock := NewMockResourceClient(t, nil, nil, 3, errors.New("retry error"))
 	bkof, errRegExps := clients.NewRetryableErrors(1, 5, 1.5, 0.0, []string{"nomatch", "^retry"})
-<<<<<<< HEAD
 	retryClient := clients.NewResourceClientRetryableErrors(mock, bkof, errRegExps, nil, nil)
-	_, err := retryClient.Get(context.Background(), "", "")
-=======
-	retryClient := clients.NewResourceClientRetryableErrors(mock, bkof, errRegExps)
 	_, err := retryClient.Get(context.Background(), "", "", clients.DefaultRequestOptions())
->>>>>>> 712f9ab0
 	assert.NoError(t, err)
 	assert.Equal(t, 3, mock.RequestCount())
 }
@@ -81,13 +66,8 @@
 func TestRetryClientMultiRegexpNoMatchWithPermError(t *testing.T) {
 	mock := NewMockResourceClient(t, nil, errors.New("perm error"), 3, errors.New("retry error"))
 	bkof, errRegExps := clients.NewRetryableErrors(1, 5, 1.5, 0.0, []string{"retry"})
-<<<<<<< HEAD
 	retryClient := clients.NewResourceClientRetryableErrors(mock, bkof, errRegExps, nil, nil)
-	_, err := retryClient.Get(context.Background(), "", "")
-=======
-	retryClient := clients.NewResourceClientRetryableErrors(mock, bkof, errRegExps)
 	_, err := retryClient.Get(context.Background(), "", "", clients.DefaultRequestOptions())
->>>>>>> 712f9ab0
 	assert.ErrorContains(t, err, "perm error")
 	assert.Equal(t, 3, mock.RequestCount())
 }

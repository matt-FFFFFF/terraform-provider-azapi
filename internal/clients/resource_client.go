package clients

import (
	"context"
	"errors"
	"fmt"
	"net/http"
	"regexp"
	"slices"
	"strings"
	"time"

	"github.com/Azure/azure-sdk-for-go/sdk/azcore"
	"github.com/Azure/azure-sdk-for-go/sdk/azcore/arm"
	armruntime "github.com/Azure/azure-sdk-for-go/sdk/azcore/arm/runtime"
	"github.com/Azure/azure-sdk-for-go/sdk/azcore/cloud"
	"github.com/Azure/azure-sdk-for-go/sdk/azcore/policy"
	"github.com/Azure/azure-sdk-for-go/sdk/azcore/runtime"
	"github.com/cenkalti/backoff/v4"
)

const (
	moduleName    = "resource"
	moduleVersion = "v0.1.0"
)

type ResourceClient struct {
	host string
	pl   runtime.Pipeline
}

// ResourceClientRetryableErrors is a wrapper around ResourceClient that allows for retrying on specific errors.
type ResourceClientRetryableErrors struct {
	client            Requester                   // client is a Requester interface to allow mocking
	backoff           *backoff.ExponentialBackOff // backoff is the backoff configuration for retrying
	errors            []regexp.Regexp             // errors is the list of errors regexp to retry on
	statusCodes       []int                       // statusCodes is the list of status codes to retry on
	dataCallbackFuncs []func(interface{}) bool    // dataCallbackFuncs is the list of functions to call to determine if the data is retryable
}

// NewResourceClientRetryableErrors creates a new ResourceClientRetryableErrors.
func NewResourceClientRetryableErrors(client Requester, bkof *backoff.ExponentialBackOff, errRegExps []regexp.Regexp, statusCodes []int, dataCallbackFuncs []func(any) bool) *ResourceClientRetryableErrors {
	rcre := &ResourceClientRetryableErrors{
		client:            client,
		backoff:           bkof,
		errors:            errRegExps,
		statusCodes:       statusCodes,
		dataCallbackFuncs: dataCallbackFuncs,
	}
	rcre.backoff.Reset()
	return rcre
}

// Requester is the interface for HTTP operations, meaning we can supply a ResourceClient or a ResourceClientRetryableErrors.
type Requester interface {
	Get(ctx context.Context, resourceID string, apiVersion string, options RequestOptions) (interface{}, error)
	CreateOrUpdate(ctx context.Context, resourceID string, apiVersion string, body interface{}, options RequestOptions) (interface{}, error)
	Delete(ctx context.Context, resourceID string, apiVersion string, options RequestOptions) (interface{}, error)
	Action(ctx context.Context, resourceID string, action string, apiVersion string, method string, body interface{}, options RequestOptions) (interface{}, error)
	List(ctx context.Context, url string, apiVersion string, options RequestOptions) (interface{}, error)
}

var (
	_ Requester = &ResourceClient{}
	_ Requester = &ResourceClientRetryableErrors{}
)

func NewResourceClient(credential azcore.TokenCredential, opt *arm.ClientOptions) (*ResourceClient, error) {
	if opt == nil {
		opt = &arm.ClientOptions{}
	}
	ep := cloud.AzurePublic.Services[cloud.ResourceManager].Endpoint
	if c, ok := opt.Cloud.Services[cloud.ResourceManager]; ok {
		ep = c.Endpoint
	}
	pl, err := armruntime.NewPipeline(moduleName, moduleVersion, credential, runtime.PipelineOptions{}, opt)
	if err != nil {
		return nil, err
	}
	return &ResourceClient{
		host: ep,
		pl:   pl,
	}, nil
}

// NewRetryableErrors creates the backoff and error regexs for retryable errors.
func NewRetryableErrors(intervalSeconds, maxIntervalSeconds int, multiplier, randomizationFactor float64, errorRegexs []string) (*backoff.ExponentialBackOff, []regexp.Regexp) {
	bkof := backoff.NewExponentialBackOff(
		backoff.WithInitialInterval(time.Duration(intervalSeconds)*time.Second),
		backoff.WithRandomizationFactor(randomizationFactor),
		backoff.WithMaxInterval(time.Duration(maxIntervalSeconds)*time.Second),
		backoff.WithRandomizationFactor(randomizationFactor),
		backoff.WithMultiplier(multiplier),
	)
	res := make([]regexp.Regexp, len(errorRegexs))
	for i, e := range errorRegexs {
		res[i] = *regexp.MustCompile(e) // MustCompile as schema has custom validation so we know it's valid
	}
	return bkof, res
}

// WithRetry configures the retryable errors for the client.
func (client *ResourceClient) WithRetry(bkof *backoff.ExponentialBackOff, errRegExps []regexp.Regexp, statusCodes []int, dataCallbackFuncs []func(interface{}) bool) *ResourceClientRetryableErrors {
	rcre := &ResourceClientRetryableErrors{
		client:            client,
		backoff:           bkof,
		errors:            errRegExps,
		statusCodes:       statusCodes,
		dataCallbackFuncs: dataCallbackFuncs,
	}
	rcre.backoff.Reset()
	return rcre
}

// CreateOrUpdate configures the retryable errors for the client.
// It calls CreateOrUpdate, then checks if the error is contained in the retryable errors list.
// If it is, it will retry the operation with the configured backoff.
// If it is not, it will return the error as a backoff.PermanentError{}.
<<<<<<< HEAD
func (retryclient *ResourceClientRetryableErrors) CreateOrUpdate(ctx context.Context, resourceID string, apiVersion string, body interface{}) (interface{}, error) {
	if retryclient.backoff == nil {
=======
func (retryclient *ResourceClientRetryableErrors) CreateOrUpdate(ctx context.Context, resourceID string, apiVersion string, body interface{}, options RequestOptions) (interface{}, error) {
	if retryclient.backoff == nil || len(retryclient.errors) == 0 {
>>>>>>> 712f9ab0
		return nil, fmt.Errorf("retry is not configured, please call WithRetry() first")
	}
	op := backoff.OperationWithData[interface{}](
		func() (interface{}, error) {
			data, err := retryclient.client.CreateOrUpdate(ctx, resourceID, apiVersion, body, options)
			if err != nil {
				if isRetryable(*retryclient, data, err) {
					return data, err
				}
				return nil, &backoff.PermanentError{Err: err}
			}
			return data, err
		})
	exbo := backoff.WithContext(retryclient.backoff, ctx)
	return backoff.RetryWithData[interface{}](op, exbo)
}

func (client *ResourceClient) CreateOrUpdate(ctx context.Context, resourceID string, apiVersion string, body interface{}, options RequestOptions) (interface{}, error) {
	resp, err := client.createOrUpdate(ctx, resourceID, apiVersion, body, options)
	if err != nil {
		return nil, err
	}
	var responseBody interface{}
	pt, err := runtime.NewPoller[interface{}](resp, client.pl, nil)
	if err == nil {
		resp, err := pt.PollUntilDone(ctx, &runtime.PollUntilDoneOptions{
			Frequency: 10 * time.Second,
		})
		if err == nil {
			return resp, nil
		}
		if !client.shouldIgnorePollingError(err) {
			return nil, err
		}
	}
	if err := runtime.UnmarshalAsJSON(resp, &responseBody); err != nil {
		return nil, err
	}
	return responseBody, nil
}

func (client *ResourceClient) createOrUpdate(ctx context.Context, resourceID string, apiVersion string, body interface{}, options RequestOptions) (*http.Response, error) {
	req, err := client.createOrUpdateCreateRequest(ctx, resourceID, apiVersion, body, options)
	if err != nil {
		return nil, err
	}
	resp, err := client.pl.Do(req)
	if err != nil {
		return nil, err
	}
	if !runtime.HasStatusCode(resp, http.StatusOK, http.StatusCreated, http.StatusAccepted) {
		return nil, runtime.NewResponseError(resp)
	}
	return resp, nil
}

func (client *ResourceClient) createOrUpdateCreateRequest(ctx context.Context, resourceID string, apiVersion string, body interface{}, options RequestOptions) (*policy.Request, error) {
	urlPath := resourceID
	req, err := runtime.NewRequest(ctx, http.MethodPut, runtime.JoinPaths(client.host, urlPath))
	if err != nil {
		return nil, err
	}
	reqQP := req.Raw().URL.Query()
	reqQP.Set("api-version", apiVersion)
	for key, value := range options.QueryParameters {
		reqQP.Set(key, value)
	}
	req.Raw().URL.RawQuery = reqQP.Encode()
	req.Raw().Header.Set("Accept", "application/json")
	for key, value := range options.Headers {
		req.Raw().Header.Set(key, value)
	}
	return req, runtime.MarshalAsJSON(req, body)
}

// Get configures the retryable errors for the client.
// It calls Get, then checks if the error is contained in the retryable errors list.
// If it is, it will retry the operation with the configured backoff.
// If it is not, it will return the error as a backoff.PermanentError{}.
<<<<<<< HEAD
func (retryclient *ResourceClientRetryableErrors) Get(ctx context.Context, resourceID string, apiVersion string) (interface{}, error) {
	if retryclient.backoff == nil {
=======
func (retryclient *ResourceClientRetryableErrors) Get(ctx context.Context, resourceID string, apiVersion string, options RequestOptions) (interface{}, error) {
	if retryclient.backoff == nil || len(retryclient.errors) == 0 {
>>>>>>> 712f9ab0
		return nil, fmt.Errorf("retry is not configured, please call WithRetry() first")
	}
	op := backoff.OperationWithData[interface{}](
		func() (interface{}, error) {
			data, err := retryclient.client.Get(ctx, resourceID, apiVersion, options)
			if err != nil {
				if isRetryable(*retryclient, data, err) {
					return data, err
				}
				return nil, &backoff.PermanentError{Err: err}
			}
			return data, err
		})
	exbo := backoff.WithContext(retryclient.backoff, ctx)
	return backoff.RetryWithData[interface{}](op, exbo)
}

func (client *ResourceClient) Get(ctx context.Context, resourceID string, apiVersion string, options RequestOptions) (interface{}, error) {
	req, err := client.getCreateRequest(ctx, resourceID, apiVersion, options)
	if err != nil {
		return nil, err
	}
	resp, err := client.pl.Do(req)
	if err != nil {
		return nil, err
	}
	if !runtime.HasStatusCode(resp, http.StatusOK) {
		return nil, runtime.NewResponseError(resp)
	}

	var responseBody interface{}
	if err := runtime.UnmarshalAsJSON(resp, &responseBody); err != nil {
		return nil, err
	}
	return responseBody, nil
}

func (client *ResourceClient) getCreateRequest(ctx context.Context, resourceID string, apiVersion string, options RequestOptions) (*policy.Request, error) {
	urlPath := resourceID
	req, err := runtime.NewRequest(ctx, http.MethodGet, runtime.JoinPaths(client.host, urlPath))
	if err != nil {
		return nil, err
	}
	reqQP := req.Raw().URL.Query()
	reqQP.Set("api-version", apiVersion)
	for key, value := range options.QueryParameters {
		reqQP.Set(key, value)
	}
	req.Raw().URL.RawQuery = reqQP.Encode()
	req.Raw().Header.Set("Accept", "application/json")
	for key, value := range options.Headers {
		req.Raw().Header.Set(key, value)
	}
	return req, nil
}

// Delete configures the retryable errors for the client.
// It calls Delete, then checks if the error is contained in the retryable errors list.
// If it is, it will retry the operation with the configured backoff.
// If it is not, it will return the error as a backoff.PermanentError{}.
<<<<<<< HEAD
func (retryclient *ResourceClientRetryableErrors) Delete(ctx context.Context, resourceID string, apiVersion string) (interface{}, error) {
	if retryclient.backoff == nil {
=======
func (retryclient *ResourceClientRetryableErrors) Delete(ctx context.Context, resourceID string, apiVersion string, options RequestOptions) (interface{}, error) {
	if retryclient.backoff == nil || len(retryclient.errors) == 0 {
>>>>>>> 712f9ab0
		return nil, fmt.Errorf("retry is not configured, please call WithRetry() first")
	}
	op := backoff.OperationWithData[interface{}](
		func() (interface{}, error) {
			data, err := retryclient.client.Delete(ctx, resourceID, apiVersion, options)
			if err != nil {
				if isRetryable(*retryclient, data, err) {
					return data, err
				}
				return nil, &backoff.PermanentError{Err: err}
			}
			return data, err
		})
	exbo := backoff.WithContext(retryclient.backoff, ctx)
	return backoff.RetryWithData[interface{}](op, exbo)
}

func (client *ResourceClient) Delete(ctx context.Context, resourceID string, apiVersion string, options RequestOptions) (interface{}, error) {
	resp, err := client.delete(ctx, resourceID, apiVersion, options)
	if err != nil {
		return nil, err
	}
	var responseBody interface{}
	pt, err := runtime.NewPoller[interface{}](resp, client.pl, nil)
	if err == nil {
		resp, err := pt.PollUntilDone(ctx, &runtime.PollUntilDoneOptions{
			Frequency: 10 * time.Second,
		})
		if err == nil {
			return resp, nil
		}
		if !client.shouldIgnorePollingError(err) {
			return nil, err
		}
	}
	if err := runtime.UnmarshalAsJSON(resp, &responseBody); err != nil {
		return nil, err
	}
	return responseBody, nil
}

func (client *ResourceClient) delete(ctx context.Context, resourceID string, apiVersion string, options RequestOptions) (*http.Response, error) {
	req, err := client.deleteCreateRequest(ctx, resourceID, apiVersion, options)
	if err != nil {
		return nil, err
	}
	resp, err := client.pl.Do(req)
	if err != nil {
		return nil, err
	}
	if !runtime.HasStatusCode(resp, http.StatusOK, http.StatusAccepted, http.StatusNoContent) {
		return nil, runtime.NewResponseError(resp)
	}
	return resp, nil
}

func (client *ResourceClient) deleteCreateRequest(ctx context.Context, resourceID string, apiVersion string, options RequestOptions) (*policy.Request, error) {
	urlPath := resourceID
	req, err := runtime.NewRequest(ctx, http.MethodDelete, runtime.JoinPaths(client.host, urlPath))
	if err != nil {
		return nil, err
	}
	reqQP := req.Raw().URL.Query()
	reqQP.Set("api-version", apiVersion)
	for key, value := range options.QueryParameters {
		reqQP.Set(key, value)
	}
	req.Raw().URL.RawQuery = reqQP.Encode()
	req.Raw().Header.Set("Accept", "application/json")
	for key, value := range options.Headers {
		req.Raw().Header.Set(key, value)
	}
	return req, nil
}

// Action configures the retryable errors for the client.
// It calls Action, then checks if the error is contained in the retryable errors list.
// If it is, it will retry the operation with the configured backoff.
// If it is not, it will return the error as a backoff.PermanentError{}.
<<<<<<< HEAD
func (retryclient *ResourceClientRetryableErrors) Action(ctx context.Context, resourceID string, action string, apiVersion string, method string, body interface{}) (interface{}, error) {
	if retryclient.backoff == nil {
=======
func (retryclient *ResourceClientRetryableErrors) Action(ctx context.Context, resourceID string, action string, apiVersion string, method string, body interface{}, options RequestOptions) (interface{}, error) {
	if retryclient.backoff == nil || len(retryclient.errors) == 0 {
>>>>>>> 712f9ab0
		return nil, fmt.Errorf("retry is not configured, please call WithRetry() first")
	}
	op := backoff.OperationWithData[interface{}](
		func() (interface{}, error) {
			data, err := retryclient.client.Action(ctx, resourceID, action, apiVersion, method, body, options)
			if err != nil {
				if isRetryable(*retryclient, data, err) {
					return data, err
				}
				return nil, &backoff.PermanentError{Err: err}
			}
			return data, err
		})
	exbo := backoff.WithContext(retryclient.backoff, ctx)
	return backoff.RetryWithData[interface{}](op, exbo)
}

func (client *ResourceClient) Action(ctx context.Context, resourceID string, action string, apiVersion string, method string, body interface{}, options RequestOptions) (interface{}, error) {
	resp, err := client.action(ctx, resourceID, action, apiVersion, method, body, options)
	if err != nil {
		return nil, err
	}
	var responseBody interface{}
	pt, err := runtime.NewPoller[interface{}](resp, client.pl, nil)
	if err == nil {
		resp, err := pt.PollUntilDone(ctx, &runtime.PollUntilDoneOptions{
			Frequency: 10 * time.Second,
		})
		if err == nil {
			return resp, nil
		}
		if !client.shouldIgnorePollingError(err) {
			return nil, err
		}
	}

	contentType := resp.Header.Get("Content-Type")
	switch {
	case strings.Contains(contentType, "text/plain"):
		payload, err := runtime.Payload(resp)
		if err != nil {
			return nil, err
		}
		responseBody = string(payload)
	case strings.Contains(contentType, "application/json"):
		if err := runtime.UnmarshalAsJSON(resp, &responseBody); err != nil {
			return nil, err
		}
	default:
	}
	return responseBody, nil
}

func (client *ResourceClient) action(ctx context.Context, resourceID string, action string, apiVersion string, method string, body interface{}, options RequestOptions) (*http.Response, error) {
	req, err := client.actionCreateRequest(ctx, resourceID, action, apiVersion, method, body, options)
	if err != nil {
		return nil, err
	}
	resp, err := client.pl.Do(req)
	if err != nil {
		return nil, err
	}
	if !runtime.HasStatusCode(resp, http.StatusOK, http.StatusCreated, http.StatusAccepted, http.StatusNoContent) {
		return nil, runtime.NewResponseError(resp)
	}
	return resp, nil
}

func (client *ResourceClient) actionCreateRequest(ctx context.Context, resourceID string, action string, apiVersion string, method string, body interface{}, options RequestOptions) (*policy.Request, error) {
	urlPath := resourceID
	if action != "" {
		urlPath = fmt.Sprintf("%s/%s", resourceID, action)
	}
	req, err := runtime.NewRequest(ctx, method, runtime.JoinPaths(client.host, urlPath))
	if err != nil {
		return nil, err
	}
	reqQP := req.Raw().URL.Query()
	reqQP.Set("api-version", apiVersion)
	for key, value := range options.QueryParameters {
		reqQP.Set(key, value)
	}
	req.Raw().URL.RawQuery = reqQP.Encode()
	req.Raw().Header.Set("Accept", "application/json")
	for key, value := range options.Headers {
		req.Raw().Header.Set(key, value)
	}
	if method != "GET" && body != nil {
		err = runtime.MarshalAsJSON(req, body)
	}
	return req, err
}

// List configures the retryable errors for the client.
// It calls Get, then checks if the error is contained in the retryable errors list.
// If it is, it will retry the operation with the configured backoff.
// If it is not, it will return the error as a backoff.PermanentError{}.
<<<<<<< HEAD
func (retryclient *ResourceClientRetryableErrors) List(ctx context.Context, url string, apiVersion string) (interface{}, error) {
	if retryclient.backoff == nil {
=======
func (retryclient *ResourceClientRetryableErrors) List(ctx context.Context, url string, apiVersion string, options RequestOptions) (interface{}, error) {
	if retryclient.backoff == nil || len(retryclient.errors) == 0 {
>>>>>>> 712f9ab0
		return nil, fmt.Errorf("retry is not configured, please call WithRetry() first")
	}
	op := backoff.OperationWithData[interface{}](
		func() (interface{}, error) {
			data, err := retryclient.client.List(ctx, url, apiVersion, options)
			if err != nil {
				if isRetryable(*retryclient, data, err) {
					return data, err
				}
				return nil, &backoff.PermanentError{Err: err}
			}
			return data, err
		})
	exbo := backoff.WithContext(retryclient.backoff, ctx)
	return backoff.RetryWithData[interface{}](op, exbo)
}

func (client *ResourceClient) List(ctx context.Context, url string, apiVersion string, options RequestOptions) (interface{}, error) {
	pager := runtime.NewPager[interface{}](runtime.PagingHandler[interface{}]{
		More: func(current interface{}) bool {
			if current == nil {
				return false
			}
			currentMap, ok := current.(map[string]interface{})
			if !ok {
				return false
			}
			if currentMap["nextLink"] == nil {
				return false
			}
			if nextLink := currentMap["nextLink"].(string); nextLink == "" {
				return false
			}
			return true
		},
		Fetcher: func(ctx context.Context, current *interface{}) (interface{}, error) {
			var request *policy.Request
			if current == nil {
				req, err := runtime.NewRequest(ctx, http.MethodGet, runtime.JoinPaths(client.host, url))
				if err != nil {
					return nil, err
				}
				reqQP := req.Raw().URL.Query()
				reqQP.Set("api-version", apiVersion)
				for key, value := range options.QueryParameters {
					reqQP.Set(key, value)
				}
				req.Raw().URL.RawQuery = reqQP.Encode()
				for key, value := range options.Headers {
					req.Raw().Header.Set(key, value)
				}
				request = req
			} else {
				nextLink := ""
				if currentMap, ok := (*current).(map[string]interface{}); ok && currentMap["nextLink"] != nil {
					nextLink = currentMap["nextLink"].(string)
				}
				req, err := runtime.NewRequest(ctx, http.MethodGet, nextLink)
				if err != nil {
					return nil, err
				}
				request = req
			}
			request.Raw().Header.Set("Accept", "application/json")
			resp, err := client.pl.Do(request)
			if err != nil {
				return nil, err
			}
			if !runtime.HasStatusCode(resp, http.StatusOK) {
				return nil, runtime.NewResponseError(resp)
			}
			var responseBody interface{}
			if err := runtime.UnmarshalAsJSON(resp, &responseBody); err != nil {
				return nil, err
			}
			return responseBody, nil
		},
	})

	value := make([]interface{}, 0)
	for pager.More() {
		page, err := pager.NextPage(ctx)
		if err != nil {
			return nil, err
		}

		if pageMap, ok := page.(map[string]interface{}); ok {
			if pageMap["value"] != nil {
				if pageValue, ok := pageMap["value"].([]interface{}); ok {
					value = append(value, pageValue...)
					continue
				}
			}
		}

		// if response doesn't follow the ARM paging guideline, return the response as is
		return page, nil
	}
	return map[string]interface{}{
		"value": value,
	}, nil
}

func (client *ResourceClient) shouldIgnorePollingError(err error) bool {
	if err == nil {
		return true
	}
	// there are some APIs that don't follow the ARM LRO guideline, return the response as is
	if responseErr, ok := err.(*azcore.ResponseError); ok {
		if responseErr.RawResponse != nil && responseErr.RawResponse.Request != nil {
			// all control plane APIs must flow through ARM, ignore the polling error if it's not ARM
			// issue: https://github.com/Azure/azure-rest-api-specs/issues/25356, in this case, the polling url is not exposed by ARM
			pollRequest := responseErr.RawResponse.Request
			if pollRequest.Host != strings.TrimPrefix(client.host, "https://") {
				return true
			}

			// ignore the polling error if the polling url doesn't support GET method
			// issue:https://github.com/Azure/azure-rest-api-specs/issues/25362, in this case, the polling url doesn't support GET method
			if responseErr.StatusCode == http.StatusMethodNotAllowed {
				return true
			}
		}
	}
	return false
}

func isRetryable(retryclient ResourceClientRetryableErrors, data interface{}, err error) bool {
	for _, e := range retryclient.errors {
		if e.MatchString(err.Error()) {
			return true
		}
	}
	var respErr *azcore.ResponseError
	if errors.As(err, &respErr) {
		if slices.Contains(retryclient.statusCodes, respErr.StatusCode) {
			return true
		}
	}
	for _, f := range retryclient.dataCallbackFuncs {
		if f(data) {
			return true
		}
	}
	return false
}<|MERGE_RESOLUTION|>--- conflicted
+++ resolved
@@ -116,13 +116,8 @@
 // It calls CreateOrUpdate, then checks if the error is contained in the retryable errors list.
 // If it is, it will retry the operation with the configured backoff.
 // If it is not, it will return the error as a backoff.PermanentError{}.
-<<<<<<< HEAD
-func (retryclient *ResourceClientRetryableErrors) CreateOrUpdate(ctx context.Context, resourceID string, apiVersion string, body interface{}) (interface{}, error) {
+func (retryclient *ResourceClientRetryableErrors) CreateOrUpdate(ctx context.Context, resourceID string, apiVersion string, body interface{}, options RequestOptions) (interface{}, error) {
 	if retryclient.backoff == nil {
-=======
-func (retryclient *ResourceClientRetryableErrors) CreateOrUpdate(ctx context.Context, resourceID string, apiVersion string, body interface{}, options RequestOptions) (interface{}, error) {
-	if retryclient.backoff == nil || len(retryclient.errors) == 0 {
->>>>>>> 712f9ab0
 		return nil, fmt.Errorf("retry is not configured, please call WithRetry() first")
 	}
 	op := backoff.OperationWithData[interface{}](
@@ -202,13 +197,8 @@
 // It calls Get, then checks if the error is contained in the retryable errors list.
 // If it is, it will retry the operation with the configured backoff.
 // If it is not, it will return the error as a backoff.PermanentError{}.
-<<<<<<< HEAD
-func (retryclient *ResourceClientRetryableErrors) Get(ctx context.Context, resourceID string, apiVersion string) (interface{}, error) {
-	if retryclient.backoff == nil {
-=======
 func (retryclient *ResourceClientRetryableErrors) Get(ctx context.Context, resourceID string, apiVersion string, options RequestOptions) (interface{}, error) {
-	if retryclient.backoff == nil || len(retryclient.errors) == 0 {
->>>>>>> 712f9ab0
+	if retryclient.backoff == nil == 0 {
 		return nil, fmt.Errorf("retry is not configured, please call WithRetry() first")
 	}
 	op := backoff.OperationWithData[interface{}](
@@ -269,13 +259,8 @@
 // It calls Delete, then checks if the error is contained in the retryable errors list.
 // If it is, it will retry the operation with the configured backoff.
 // If it is not, it will return the error as a backoff.PermanentError{}.
-<<<<<<< HEAD
-func (retryclient *ResourceClientRetryableErrors) Delete(ctx context.Context, resourceID string, apiVersion string) (interface{}, error) {
+func (retryclient *ResourceClientRetryableErrors) Delete(ctx context.Context, resourceID string, apiVersion string, options RequestOptions) (interface{}, error) {
 	if retryclient.backoff == nil {
-=======
-func (retryclient *ResourceClientRetryableErrors) Delete(ctx context.Context, resourceID string, apiVersion string, options RequestOptions) (interface{}, error) {
-	if retryclient.backoff == nil || len(retryclient.errors) == 0 {
->>>>>>> 712f9ab0
 		return nil, fmt.Errorf("retry is not configured, please call WithRetry() first")
 	}
 	op := backoff.OperationWithData[interface{}](
@@ -355,13 +340,8 @@
 // It calls Action, then checks if the error is contained in the retryable errors list.
 // If it is, it will retry the operation with the configured backoff.
 // If it is not, it will return the error as a backoff.PermanentError{}.
-<<<<<<< HEAD
-func (retryclient *ResourceClientRetryableErrors) Action(ctx context.Context, resourceID string, action string, apiVersion string, method string, body interface{}) (interface{}, error) {
+func (retryclient *ResourceClientRetryableErrors) Action(ctx context.Context, resourceID string, action string, apiVersion string, method string, body interface{}, options RequestOptions) (interface{}, error) {
 	if retryclient.backoff == nil {
-=======
-func (retryclient *ResourceClientRetryableErrors) Action(ctx context.Context, resourceID string, action string, apiVersion string, method string, body interface{}, options RequestOptions) (interface{}, error) {
-	if retryclient.backoff == nil || len(retryclient.errors) == 0 {
->>>>>>> 712f9ab0
 		return nil, fmt.Errorf("retry is not configured, please call WithRetry() first")
 	}
 	op := backoff.OperationWithData[interface{}](
@@ -459,13 +439,8 @@
 // It calls Get, then checks if the error is contained in the retryable errors list.
 // If it is, it will retry the operation with the configured backoff.
 // If it is not, it will return the error as a backoff.PermanentError{}.
-<<<<<<< HEAD
-func (retryclient *ResourceClientRetryableErrors) List(ctx context.Context, url string, apiVersion string) (interface{}, error) {
+func (retryclient *ResourceClientRetryableErrors) List(ctx context.Context, url string, apiVersion string, options RequestOptions) (interface{}, error) {
 	if retryclient.backoff == nil {
-=======
-func (retryclient *ResourceClientRetryableErrors) List(ctx context.Context, url string, apiVersion string, options RequestOptions) (interface{}, error) {
-	if retryclient.backoff == nil || len(retryclient.errors) == 0 {
->>>>>>> 712f9ab0
 		return nil, fmt.Errorf("retry is not configured, please call WithRetry() first")
 	}
 	op := backoff.OperationWithData[interface{}](
